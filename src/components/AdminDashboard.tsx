--- conflicted
+++ resolved
@@ -1,208 +1,190 @@
-// src/components/AdminDashboard.tsx
-import React, { useState } from "react";
-
-// Component Imports
-import Navbar from "./Navbar";
-import DashboardTab from "./tabs/DashboardTab";
-import OnboardingTab from "./tabs/OnboardingTab";
-import AccountsTab from "./tabs/AccountsTab";
-import TransactionsTab from "./tabs/TransactionsTab";
-import MerchantsTab from "./tabs/MerchantsTab";
-import ActivityLogTab from "./tabs/ActivityLogTab";
-
-// Data and Type Imports
-<<<<<<< HEAD
-import mockDataInstance, {
-  Account,
-  Merchant,
-  AdminLog,
-  AppData,
-} from "../lib/mockData";
-=======
-import mockDataInstance, { Account, Merchant, Transaction, AdminLog, AppData } from "../lib/mockData";
->>>>>>> 452a6d6a
-
-// --- Props Interface ---
-interface AdminDashboardProps {
-  onLogout: () => void;
-  adminEmail: string;
-}
-
-// --- Main Component ---
-const AdminDashboard: React.FC<AdminDashboardProps> = ({
-  onLogout,
-  adminEmail,
-}) => {
-  const [activeTab, setActiveTab] = useState<string>("accounts-tab");
-
-  const [appData, setAppData] = useState<AppData>(() => {
-    console.log("AdminDashboard: Initializing state with mock data.");
-    return {
-<<<<<<< HEAD
-      accounts: mockDataInstance.accounts || [],
-      merchants: mockDataInstance.merchants || [],
-      transactions: mockDataInstance.transactions || [],
-      adminActivityLog: mockDataInstance.adminActivityLog || [],
-=======
-        accounts: mockDataInstance.accounts || [],
-        merchants: mockDataInstance.merchants || [],
-        transactions: mockDataInstance.transactions || [],
-        adminActivityLog: mockDataInstance.adminActivityLog || []
->>>>>>> 452a6d6a
-    };
-  });
-
-  // useEffect(() => { console.log("AdminDashboard: useEffect detected accounts change:", appData.accounts); }, [appData.accounts]);
-
-<<<<<<< HEAD
-  // --- Helper Functions ---
-  const logAdminActivity = (
-    action: string,
-    targetType: string = "System",
-    targetId: string = "-",
-    details: string = ""
-  ): void => {
-    const newLog: AdminLog = {
-      id: `LOG-${Date.now()}-${Math.random().toString(36).substring(2, 7)}`,
-      timestamp: new Date().toISOString(),
-      adminEmail: adminEmail || "Unknown Admin",
-      action: action,
-      targetType: targetType,
-      targetId: targetId,
-      details: details,
-    };
-    setAppData((prevData) => ({
-      ...prevData,
-      adminActivityLog: [...prevData.adminActivityLog, newLog],
-    }));
-=======
-
-  // --- Helper Functions ---
-  const logAdminActivity = ( action: string, targetType: string = "System", targetId: string = "-", details: string = "" ): void => {
-    const newLog: AdminLog = { id: `LOG-${Date.now()}-${Math.random().toString(36).substring(2, 7)}`, timestamp: new Date().toISOString(), adminEmail: adminEmail || "Unknown Admin", action: action, targetType: targetType, targetId: targetId, details: details, };
-    setAppData((prevData) => ({ ...prevData, adminActivityLog: [...prevData.adminActivityLog, newLog] }));
->>>>>>> 452a6d6a
-  };
-
-  const handleLogout = () => { logAdminActivity("Logout", "System", "-", "Admin logged out."); onLogout(); };
-
-  // --- Data Update Handlers ---
-<<<<<<< HEAD
-  const handleAccountAdd = (newAccount: Account) => {
-    setAppData((prevData) => ({
-      ...prevData,
-      accounts: [...prevData.accounts, newAccount],
-    }));
-    console.log("AdminDashboard: handleAccountAdd called.");
-  };
-  const handleAccountsUpdate = (updatedAccounts: Account[]) => {
-    console.log(
-      "AdminDashboard: handleAccountsUpdate received:",
-      updatedAccounts
-    );
-    setAppData((prevData) => {
-      console.log("AdminDashboard: Updating accounts state inside setAppData.");
-      return { ...prevData, accounts: updatedAccounts };
-    });
-  };
-  const handleMerchantsUpdate = (updatedMerchants: Merchant[]) => {
-    setAppData((prevData) => ({ ...prevData, merchants: updatedMerchants }));
-    console.log("AdminDashboard: handleMerchantsUpdate called.");
-  };
-=======
-  const handleAccountAdd = (newAccount: Account) => { setAppData(prevData => ({ ...prevData, accounts: [...prevData.accounts, newAccount] })); console.log("AdminDashboard: handleAccountAdd called."); };
-  const handleAccountsUpdate = (updatedAccounts: Account[]) => { console.log("AdminDashboard: handleAccountsUpdate received:", updatedAccounts); setAppData(prevData => { console.log("AdminDashboard: Updating accounts state inside setAppData."); return { ...prevData, accounts: updatedAccounts }; }); };
-  const handleMerchantsUpdate = (updatedMerchants: Merchant[]) => { setAppData(prevData => ({ ...prevData, merchants: updatedMerchants })); console.log("AdminDashboard: handleMerchantsUpdate called."); };
->>>>>>> 452a6d6a
-
-  // --- Render Active Tab Content ---
-  const renderTabContent = () => {
-    // console.log("AdminDashboard: Rendering tab:", activeTab);
-<<<<<<< HEAD
-    // console.log("AdminDashboard: Rendering tab:", activeTab);
-=======
->>>>>>> 452a6d6a
-    switch (activeTab) {
-      case "dashboard-tab":
-        return <DashboardTab accounts={appData.accounts} merchants={appData.merchants} transactions={appData.transactions} />;
-      case "onboarding-tab":
-<<<<<<< HEAD
-        return (
-          <OnboardingTab
-            accounts={appData.accounts}
-            onAccountAdd={handleAccountAdd}
-            logAdminActivity={logAdminActivity}
-          />
-        );
-      case "accounts-tab":
-        // MODIFIED: Pass transactions and merchants down to AccountsTab
-        // MODIFIED: Pass transactions and merchants down to AccountsTab
-        return (
-          <AccountsTab
-            accounts={appData.accounts}
-            onAccountsUpdate={handleAccountsUpdate}
-            logAdminActivity={logAdminActivity}
-            allTransactions={appData.transactions} // ADDED PROP
-            merchants={appData.merchants} // ADDED PROP
-          />
-        );
-      case "transactions-tab":
-        return (
-          <TransactionsTab
-            transactions={appData.transactions}
-            merchants={appData.merchants}
-          />
-        );
-      case "merchants-tab":
-        return (
-          <MerchantsTab
-            merchants={appData.merchants}
-            transactions={appData.transactions}
-            onMerchantsUpdate={handleMerchantsUpdate}
-            logAdminActivity={logAdminActivity}
-          />
-        );
-      case "activity-log-tab":
-        return <ActivityLogTab logs={appData.adminActivityLog} />;
-      default:
-        return (
-          <div className="p-6 text-center text-gray-500">
-            {" "}
-            Select a tab from the navigation above.{" "}
-          </div>
-        );
-=======
-        return <OnboardingTab accounts={appData.accounts} onAccountAdd={handleAccountAdd} logAdminActivity={logAdminActivity} />;
-      case "accounts-tab":
-        // MODIFIED: Pass transactions and merchants down to AccountsTab
-        return (
-            <AccountsTab
-                accounts={appData.accounts}
-                onAccountsUpdate={handleAccountsUpdate}
-                logAdminActivity={logAdminActivity}
-                allTransactions={appData.transactions} // ADDED PROP
-                merchants={appData.merchants} // ADDED PROP
-            />
-        );
-      case "transactions-tab":
-        return <TransactionsTab transactions={appData.transactions} merchants={appData.merchants} />;
-      case "merchants-tab":
-        return <MerchantsTab merchants={appData.merchants} transactions={appData.transactions} onMerchantsUpdate={handleMerchantsUpdate} logAdminActivity={logAdminActivity} />;
-      case "activity-log-tab":
-        return <ActivityLogTab logs={appData.adminActivityLog} />;
-      default:
-        return <div className="p-6 text-center text-gray-500"> Select a tab from the navigation above. </div>;
->>>>>>> 452a6d6a
-    }
-  };
-
-  // --- Component Render ---
-  return (
-    <>
-      <Navbar activeTab={activeTab} setActiveTab={setActiveTab} adminName={adminEmail} onLogout={handleLogout} />
-      <div className="mt-6">{renderTabContent()}</div>
-    </>
-  );
-};
-
-export default AdminDashboard;+// src/components/AdminDashboard.tsx
+import React, { useState } from "react";
+
+// Component Imports
+import Navbar from "./Navbar";
+import DashboardTab from "./tabs/DashboardTab";
+import OnboardingTab from "./tabs/OnboardingTab";
+import AccountsTab from "./tabs/AccountsTab";
+import AccountsTab from "./tabs/AccountsTab";
+import TransactionsTab from "./tabs/TransactionsTab";
+import MerchantsTab from "./tabs/MerchantsTab";
+import ActivityLogTab from "./tabs/ActivityLogTab";
+
+// Data and Type Imports
+import mockDataInstance, {
+  Account,
+  Merchant,
+  AdminLog,
+  AppData,
+} from "../lib/mockData";
+
+// --- Props Interface ---
+interface AdminDashboardProps {
+  onLogout: () => void;
+  adminEmail: string;
+}
+
+// --- Main Component ---
+const AdminDashboard: React.FC<AdminDashboardProps> = ({
+  onLogout,
+  adminEmail,
+}) => {
+  const [activeTab, setActiveTab] = useState<string>("accounts-tab");
+
+  const [appData, setAppData] = useState<AppData>(() => {
+    console.log("AdminDashboard: Initializing state with mock data.");
+    return {
+      accounts: mockDataInstance.accounts || [],
+      merchants: mockDataInstance.merchants || [],
+      transactions: mockDataInstance.transactions || [],
+      adminActivityLog: mockDataInstance.adminActivityLog || [],
+    };
+  });
+
+  // useEffect(() => { console.log("AdminDashboard: useEffect detected accounts change:", appData.accounts); }, [appData.accounts]);
+
+  // --- Helper Functions ---
+  const logAdminActivity = (
+    action: string,
+    targetType: string = "System",
+    targetId: string = "-",
+    details: string = ""
+  ): void => {
+    const newLog: AdminLog = {
+      id: `LOG-${Date.now()}-${Math.random().toString(36).substring(2, 7)}`,
+      timestamp: new Date().toISOString(),
+      adminEmail: adminEmail || "Unknown Admin",
+      action: action,
+      targetType: targetType,
+      targetId: targetId,
+      details: details,
+    };
+    setAppData((prevData) => ({
+      ...prevData,
+      adminActivityLog: [...prevData.adminActivityLog, newLog],
+    }));
+  };
+
+  const handleLogout = () => {
+    logAdminActivity("Logout", "System", "-", "Admin logged out.");
+    onLogout();
+  };
+  const handleLogout = () => {
+    logAdminActivity("Logout", "System", "-", "Admin logged out.");
+    onLogout();
+  };
+
+  // --- Data Update Handlers ---
+  const handleAccountAdd = (newAccount: Account) => {
+    setAppData((prevData) => ({
+      ...prevData,
+      accounts: [...prevData.accounts, newAccount],
+    }));
+    console.log("AdminDashboard: handleAccountAdd called.");
+  };
+  const handleAccountsUpdate = (updatedAccounts: Account[]) => {
+    console.log(
+      "AdminDashboard: handleAccountsUpdate received:",
+      updatedAccounts
+    );
+    setAppData((prevData) => {
+      console.log("AdminDashboard: Updating accounts state inside setAppData.");
+      return { ...prevData, accounts: updatedAccounts };
+    });
+  };
+  const handleMerchantsUpdate = (updatedMerchants: Merchant[]) => {
+    setAppData((prevData) => ({ ...prevData, merchants: updatedMerchants }));
+    console.log("AdminDashboard: handleMerchantsUpdate called.");
+  };
+
+  // --- Render Active Tab Content ---
+  const renderTabContent = () => {
+    // console.log("AdminDashboard: Rendering tab:", activeTab);
+    // console.log("AdminDashboard: Rendering tab:", activeTab);
+    switch (activeTab) {
+      case "dashboard-tab":
+        return (
+          <DashboardTab
+            accounts={appData.accounts}
+            merchants={appData.merchants}
+            transactions={appData.transactions}
+          />
+        );
+        return (
+          <DashboardTab
+            accounts={appData.accounts}
+            merchants={appData.merchants}
+            transactions={appData.transactions}
+          />
+        );
+      case "onboarding-tab":
+        return (
+          <OnboardingTab
+            accounts={appData.accounts}
+            onAccountAdd={handleAccountAdd}
+            logAdminActivity={logAdminActivity}
+          />
+        );
+      case "accounts-tab":
+        // MODIFIED: Pass transactions and merchants down to AccountsTab
+        // MODIFIED: Pass transactions and merchants down to AccountsTab
+        return (
+          <AccountsTab
+            accounts={appData.accounts}
+            onAccountsUpdate={handleAccountsUpdate}
+            logAdminActivity={logAdminActivity}
+            allTransactions={appData.transactions} // ADDED PROP
+            merchants={appData.merchants} // ADDED PROP
+          />
+        );
+      case "transactions-tab":
+        return (
+          <TransactionsTab
+            transactions={appData.transactions}
+            merchants={appData.merchants}
+          />
+        );
+      case "merchants-tab":
+        return (
+          <MerchantsTab
+            merchants={appData.merchants}
+            transactions={appData.transactions}
+            onMerchantsUpdate={handleMerchantsUpdate}
+            logAdminActivity={logAdminActivity}
+          />
+        );
+      case "activity-log-tab":
+        return <ActivityLogTab logs={appData.adminActivityLog} />;
+        return <ActivityLogTab logs={appData.adminActivityLog} />;
+      default:
+        return (
+          <div className="p-6 text-center text-gray-500">
+            {" "}
+            Select a tab from the navigation above.{" "}
+          </div>
+        );
+    }
+  };
+
+  // --- Component Render ---
+  return (
+    <>
+      <Navbar
+        activeTab={activeTab}
+        setActiveTab={setActiveTab}
+        adminName={adminEmail}
+        onLogout={handleLogout}
+      />
+      <Navbar
+        activeTab={activeTab}
+        setActiveTab={setActiveTab}
+        adminName={adminEmail}
+        onLogout={handleLogout}
+      />
+      <div className="mt-6">{renderTabContent()}</div>
+    </>
+  );
+};
+
+export default AdminDashboard;