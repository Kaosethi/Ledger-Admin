--- conflicted
+++ resolved
@@ -1,491 +1,389 @@
-// src/components/tabs/MerchantsTab.tsx
-import React, { useState, useMemo } from "react";
-import type { Merchant, Transaction } from "@/lib/mockData";
-import { formatDate, renderStatusBadge } from "@/lib/utils";
-<<<<<<< HEAD
-import MerchantDetailModal, {
-  MerchantActionType,
-} from "../modals/MerchantDetailModal";
-=======
-import MerchantDetailModal, { MerchantActionType } from "../modals/MerchantDetailModal";
->>>>>>> 452a6d6a
-import ConfirmActionModal from "../modals/ConfirmActionModal";
-
-interface MerchantsTabProps {
-  merchants: Merchant[];
-  transactions: Transaction[];
-  onMerchantsUpdate?: (updatedMerchants: Merchant[]) => void;
-  logAdminActivity?: (
-    action: string,
-    targetType?: string,
-    targetId?: string,
-    details?: string
-  ) => void;
-}
-
-// Standard Tailwind classes
-<<<<<<< HEAD
-const tableHeaderClasses =
-  "px-6 py-3 text-left text-xs font-medium text-gray-500 uppercase tracking-wider";
-=======
-const tableHeaderClasses = "px-6 py-3 text-left text-xs font-medium text-gray-500 uppercase tracking-wider";
->>>>>>> 452a6d6a
-const tableCellClasses = "px-6 py-4 whitespace-nowrap text-sm text-gray-700";
-const tableCellCenterClasses = `${tableCellClasses} text-center`;
-const tableCellActionsClasses = `${tableCellClasses} text-center`;
-
-<<<<<<< HEAD
-=======
-
->>>>>>> 452a6d6a
-const MerchantsTab: React.FC<MerchantsTabProps> = ({
-  merchants = [],
-  transactions = [],
-  onMerchantsUpdate,
-  logAdminActivity,
-}) => {
-  // --- State (Unchanged) ---
-  const [isDetailModalOpen, setIsDetailModalOpen] = useState(false);
-<<<<<<< HEAD
-  const [selectedMerchant, setSelectedMerchant] = useState<Merchant | null>(
-    null
-  );
-=======
-  const [selectedMerchant, setSelectedMerchant] = useState<Merchant | null>(null);
->>>>>>> 452a6d6a
-  const [isConfirmModalOpen, setIsConfirmModalOpen] = useState(false);
-  const [confirmActionDetails, setConfirmActionDetails] = useState<{
-    actionType: MerchantActionType | null;
-    merchant: Merchant | null;
-  }>({ actionType: null, merchant: null });
-
-  // --- Filtered Merchants (Unchanged) ---
-<<<<<<< HEAD
-  const pendingMerchants = useMemo(
-    () => merchants.filter((m) => m.status === "pending_approval"),
-    [merchants]
-  );
-  const managedMerchants = useMemo(
-    () =>
-      merchants.filter(
-        (m) => !["pending_approval", "rejected"].includes(m.status)
-      ),
-=======
-  const pendingMerchants = useMemo(() =>
-    merchants.filter((m) => m.status === "pending_approval"),
-    [merchants]
-  );
-  const managedMerchants = useMemo(() =>
-    merchants.filter((m) => !["pending_approval", "rejected"].includes(m.status)),
->>>>>>> 452a6d6a
-    [merchants]
-  );
-
-  // --- Event Handlers (Unchanged) ---
-<<<<<<< HEAD
-  const handleViewDetails = (merchantId: string) => {
-    const merchantToView = merchants.find((m) => m.id === merchantId);
-    if (merchantToView) {
-      setSelectedMerchant(merchantToView);
-      setIsDetailModalOpen(true);
-    } else {
-      console.error("Could not find merchant details for ID:", merchantId);
-      alert("Error: Could not load merchant details.");
-    }
-  };
-  const handleCloseDetailModal = () => {
-    setIsDetailModalOpen(false);
-    setSelectedMerchant(null);
-  };
-  const handleRequestConfirm = (
-    actionType: MerchantActionType,
-    merchant: Merchant
-  ) => {
-    setConfirmActionDetails({ actionType, merchant });
-    setIsConfirmModalOpen(true);
-    handleCloseDetailModal();
-  };
-  const handleCloseConfirmModal = () => {
-    setIsConfirmModalOpen(false);
-    setTimeout(
-      () => setConfirmActionDetails({ actionType: null, merchant: null }),
-      300
-    );
-  };
-  const handleConfirmAction = () => {
-    const { actionType, merchant } = confirmActionDetails;
-    if (!actionType || !merchant) {
-      console.error("Confirmation details are missing.");
-      handleCloseConfirmModal();
-      return;
-    }
-    let newStatus: Merchant["status"] | null = null;
-    let logActionText: string = "";
-    switch (actionType) {
-      case "approve":
-        newStatus = "active";
-        logActionText = "Approve Merchant";
-        break;
-      case "reject":
-        newStatus = "rejected";
-        logActionText = "Reject Merchant";
-        break;
-      case "suspend":
-        newStatus = "suspended";
-        logActionText = "Suspend Merchant";
-        break;
-      case "reactivate":
-        newStatus = "active";
-        logActionText = "Reactivate Merchant";
-        break;
-      default:
-        console.error("Unknown action type:", actionType);
-        handleCloseConfirmModal();
-        return;
-    }
-    const updatedMerchants = merchants.map((m) =>
-      m.id === merchant.id
-        ? { ...m, status: newStatus!, updatedAt: new Date().toISOString() }
-        : m
-    );
-    if (onMerchantsUpdate) {
-      onMerchantsUpdate(updatedMerchants);
-    }
-    if (logAdminActivity) {
-      logAdminActivity(
-        logActionText,
-        "Merchant",
-        merchant.id,
-        `${logActionText.split(" ")[0]}ed merchant: ${
-          merchant.businessName
-        } (Status changed to ${newStatus})`
-      );
-    }
-=======
-  const handleViewDetails = (merchantId: string) => { const merchantToView = merchants.find(m => m.id === merchantId); if (merchantToView) { setSelectedMerchant(merchantToView); setIsDetailModalOpen(true); } else { console.error("Could not find merchant details for ID:", merchantId); alert("Error: Could not load merchant details."); } };
-  const handleCloseDetailModal = () => { setIsDetailModalOpen(false); setSelectedMerchant(null); };
-  const handleRequestConfirm = (actionType: MerchantActionType, merchant: Merchant) => { setConfirmActionDetails({ actionType, merchant }); setIsConfirmModalOpen(true); handleCloseDetailModal(); };
-  const handleCloseConfirmModal = () => { setIsConfirmModalOpen(false); setTimeout(() => setConfirmActionDetails({ actionType: null, merchant: null }), 300); };
-  const handleConfirmAction = () => {
-    const { actionType, merchant } = confirmActionDetails; if (!actionType || !merchant) { console.error("Confirmation details are missing."); handleCloseConfirmModal(); return; } let newStatus: Merchant['status'] | null = null; let logActionText: string = ''; switch (actionType) { case 'approve': newStatus = 'active'; logActionText = 'Approve Merchant'; break; case 'reject': newStatus = 'rejected'; logActionText = 'Reject Merchant'; break; case 'suspend': newStatus = 'suspended'; logActionText = 'Suspend Merchant'; break; case 'reactivate': newStatus = 'active'; logActionText = 'Reactivate Merchant'; break; default: console.error("Unknown action type:", actionType); handleCloseConfirmModal(); return; } const updatedMerchants = merchants.map((m) => m.id === merchant.id ? { ...m, status: newStatus!, updatedAt: new Date().toISOString() } : m); if (onMerchantsUpdate) { onMerchantsUpdate(updatedMerchants); } if (logAdminActivity) { logAdminActivity( logActionText, "Merchant", merchant.id, `${logActionText.split(' ')[0]}ed merchant: ${merchant.businessName} (Status changed to ${newStatus})` ); }
->>>>>>> 452a6d6a
-  };
-
-  // --- Confirmation Modal Configuration (Unchanged) ---
-  const getConfirmModalProps = () => {
-<<<<<<< HEAD
-    const { actionType, merchant } = confirmActionDetails;
-    if (!actionType || !merchant) return null;
-    switch (actionType) {
-      case "approve":
-        return {
-          title: "Confirm Approval",
-          message: `Are you sure you want to approve the application for "${merchant.businessName}"?`,
-          confirmButtonText: "Approve",
-          confirmButtonVariant: "success" as const,
-        };
-      case "reject":
-        return {
-          title: "Confirm Rejection",
-          message: (
-            <>
-              {" "}
-              <p className="mb-2">
-                Are you sure you want to reject the application for &ldquo;
-                {merchant.businessName}&rdquo;?
-              </p>{" "}
-              <p className="font-semibold text-red-700">
-                This action cannot be undone.
-              </p>{" "}
-            </>
-          ),
-          confirmButtonText: "Reject Application",
-          confirmButtonVariant: "danger" as const,
-        };
-      case "suspend":
-        return {
-          title: "Confirm Suspension",
-          message: `Are you sure you want to suspend the merchant "${merchant.businessName}"? They will be unable to process any further transactions until reactivated.`,
-          confirmButtonText: "Suspend Merchant",
-          confirmButtonVariant: "danger" as const,
-        };
-      case "reactivate":
-        return {
-          title: "Confirm Reactivation",
-          message: `Are you sure you want to reactivate the merchant "${merchant.businessName}"?`,
-          confirmButtonText: "Reactivate",
-          confirmButtonVariant: "success" as const,
-        };
-      default:
-        return null;
-    }
-=======
-    const { actionType, merchant } = confirmActionDetails; if (!actionType || !merchant) return null; switch (actionType) { case 'approve': return { title: 'Confirm Approval', message: `Are you sure you want to approve the application for "${merchant.businessName}"?`, confirmButtonText: 'Approve', confirmButtonVariant: 'success' as const, }; case 'reject': return { title: 'Confirm Rejection', message: ( <> <p className="mb-2">Are you sure you want to reject the application for "{merchant.businessName}"?</p> <p className="font-semibold text-red-700">This action cannot be undone.</p> </> ), confirmButtonText: 'Reject Application', confirmButtonVariant: 'danger' as const, }; case 'suspend': return { title: 'Confirm Suspension', message: `Are you sure you want to suspend the merchant "${merchant.businessName}"? They will be unable to process any further transactions until reactivated.`, confirmButtonText: 'Suspend Merchant', confirmButtonVariant: 'danger' as const, }; case 'reactivate': return { title: 'Confirm Reactivation', message: `Are you sure you want to reactivate the merchant "${merchant.businessName}"?`, confirmButtonText: 'Reactivate', confirmButtonVariant: 'success' as const, }; default: return null; }
->>>>>>> 452a6d6a
-  };
-  const confirmModalProps = getConfirmModalProps();
-
-  // --- Render ---
-  return (
-    <div className="bg-white p-6 rounded-lg shadow-md">
-      <h2 className="text-xl font-semibold mb-6 text-gray-800">
-        Merchant Management
-      </h2>
-
-      {/* Pending Merchants Section */}
-      <div className="mb-8">
-        <h3 className="text-lg font-medium mb-4 text-gray-800">
-          Pending Merchant Applications
-        </h3>
-        <div className="overflow-x-auto border border-gray-200 rounded-md">
-<<<<<<< HEAD
-          <table
-            id="pending-merchants-table"
-            className="min-w-full divide-y divide-gray-200"
-          >
-            <thead className="bg-gray-50">
-              <tr>
-                {/* MODIFIED: Added text-center */}
-                <th scope="col" className={`${tableHeaderClasses} text-center`}>
-                  Store Name
-                </th>
-                {/* MODIFIED: Added text-center */}
-                <th scope="col" className={`${tableHeaderClasses} text-center`}>
-                  Contact Email
-                </th>
-                <th scope="col" className={tableHeaderClasses}>
-                  Submitted
-                </th>
-                <th scope="col" className={`${tableHeaderClasses} text-center`}>
-                  Actions
-                </th>
-              </tr>
-            </thead>
-            <tbody
-              id="pending-merchants-table-body"
-              className="bg-white divide-y divide-gray-200"
-            >
-              {pendingMerchants.length === 0 ? (
-                <tr>
-                  <td colSpan={4} className={`${tableCellClasses} text-center`}>
-                    No pending applications.
-                  </td>
-                </tr>
-              ) : (
-                pendingMerchants.map((merchant) => (
-                  <tr key={merchant.id}>
-                    {/* MODIFIED: Added text-center */}
-                    <td
-                      className={`${tableCellClasses} font-semibold text-gray-900 text-center`}
-                    >
-                      {merchant.businessName}
-                    </td>
-                    {/* MODIFIED: Added text-center */}
-                    <td className={`${tableCellClasses} text-center`}>
-                      {merchant.contactEmail}
-                    </td>
-                    <td className={tableCellClasses}>
-                      {formatDate(merchant.submittedAt)}
-                    </td>
-                    <td className={`${tableCellActionsClasses}`}>
-                      <button
-                        onClick={() => handleViewDetails(merchant.id)}
-                        className="px-2 py-1 text-xs font-medium text-gray-700 bg-gray-200 rounded hover:bg-gray-300 focus:outline-none focus:ring-2 focus:ring-gray-400 focus:ring-offset-1 view-merchant-details-btn"
-                      >
-                        Details
-                      </button>
-                    </td>
-                  </tr>
-                ))
-=======
-          <table id="pending-merchants-table" className="min-w-full divide-y divide-gray-200"><thead className="bg-gray-50"><tr>
-            {/* MODIFIED: Added text-center */}
-            <th scope="col" className={`${tableHeaderClasses} text-center`}>Store Name</th>
-            {/* MODIFIED: Added text-center */}
-            <th scope="col" className={`${tableHeaderClasses} text-center`}>Contact Email</th>
-            <th scope="col" className={tableHeaderClasses}>Submitted</th>
-            <th scope="col" className={`${tableHeaderClasses} text-center`}>Actions</th>
-            </tr></thead>
-            <tbody id="pending-merchants-table-body" className="bg-white divide-y divide-gray-200">
-              {pendingMerchants.length === 0 ? (
-                <tr><td colSpan={4} className={`${tableCellClasses} text-center`}>No pending applications.</td></tr>
-              ) : (
-                pendingMerchants.map((merchant) => (
-                    <tr key={merchant.id}>
-                        {/* MODIFIED: Added text-center */}
-                        <td className={`${tableCellClasses} font-semibold text-gray-900 text-center`}>{merchant.businessName}</td>
-                        {/* MODIFIED: Added text-center */}
-                        <td className={`${tableCellClasses} text-center`}>{merchant.contactEmail}</td>
-                        <td className={tableCellClasses}>{formatDate(merchant.submittedAt)}</td>
-                        <td className={`${tableCellActionsClasses}`}>
-                            <button onClick={() => handleViewDetails(merchant.id)} className="px-2 py-1 text-xs font-medium text-gray-700 bg-gray-200 rounded hover:bg-gray-300 focus:outline-none focus:ring-2 focus:ring-gray-400 focus:ring-offset-1 view-merchant-details-btn">Details</button>
-                        </td>
-                    </tr>
-                  ))
->>>>>>> 452a6d6a
-              )}
-            </tbody></table>
-        </div>
-      </div>
-
-      {/* All Managed Merchants Section */}
-      <div>
-        <h3 className="text-lg font-medium mb-4 text-gray-800">
-          All Managed Merchants
-        </h3>
-        <div className="overflow-x-auto border border-gray-200 rounded-md">
-<<<<<<< HEAD
-          <table
-            id="merchants-table"
-            className="min-w-full divide-y divide-gray-200"
-          >
-            <thead className="bg-gray-50">
-              <tr>
-                {/* MODIFIED: Added text-center */}
-                <th scope="col" className={`${tableHeaderClasses} text-center`}>
-                  Merchant ID
-                </th>
-                {/* MODIFIED: Added text-center */}
-                <th scope="col" className={`${tableHeaderClasses} text-center`}>
-                  Store Name
-                </th>
-                {/* MODIFIED: Added text-center */}
-                <th scope="col" className={`${tableHeaderClasses} text-center`}>
-                  Contact Email
-                </th>
-                <th scope="col" className={`${tableHeaderClasses} text-center`}>
-                  Status
-                </th>
-                {/* MODIFIED: Added text-center */}
-                <th scope="col" className={`${tableHeaderClasses} text-center`}>
-                  Created/Updated
-                </th>
-                <th scope="col" className={`${tableHeaderClasses} text-center`}>
-                  Transactions
-                </th>
-                <th scope="col" className={`${tableHeaderClasses} text-center`}>
-                  Actions
-                </th>
-              </tr>
-            </thead>
-            <tbody
-              id="merchants-table-body"
-              className="bg-white divide-y divide-gray-200"
-            >
-              {managedMerchants.length === 0 ? (
-                <tr>
-                  <td colSpan={7} className={`${tableCellClasses} text-center`}>
-                    No active or suspended merchants found.
-                  </td>
-                </tr>
-              ) : (
-                managedMerchants.map((merchant) => {
-                  const txCount = transactions.filter(
-                    (tx) =>
-                      tx.merchantId === merchant.id && tx.status === "Approved"
-                  ).length;
-                  return (
-                    <tr key={merchant.id}>
-                      {/* MODIFIED: Added text-center */}
-                      <td
-                        className={`${tableCellClasses} font-semibold text-gray-900 text-center`}
-                      >
-                        {merchant.id}
-                      </td>
-                      {/* MODIFIED: Added text-center */}
-                      <td className={`${tableCellClasses} text-center`}>
-                        {merchant.businessName}
-                      </td>
-                      {/* MODIFIED: Added text-center */}
-                      <td className={`${tableCellClasses} text-center`}>
-                        {merchant.contactEmail}
-                      </td>
-                      <td className={tableCellCenterClasses}>
-                        {renderStatusBadge(merchant.status, "merchant")}
-                      </td>
-                      {/* MODIFIED: Added text-center */}
-                      <td className={`${tableCellClasses} text-center`}>
-                        {formatDate(merchant.updatedAt || merchant.submittedAt)}
-                      </td>
-                      <td className={tableCellCenterClasses}>{txCount}</td>
-                      <td className={tableCellActionsClasses}>
-                        <button
-                          onClick={() => handleViewDetails(merchant.id)}
-                          className="px-2 py-1 text-xs font-medium text-gray-700 bg-gray-200 rounded hover:bg-gray-300 focus:outline-none focus:ring-2 focus:ring-gray-400 focus:ring-offset-1 view-merchant-details-btn"
-                        >
-                          Details
-                        </button>
-                      </td>
-=======
-          <table id="merchants-table" className="min-w-full divide-y divide-gray-200"><thead className="bg-gray-50"><tr>
-            {/* MODIFIED: Added text-center */}
-            <th scope="col" className={`${tableHeaderClasses} text-center`}>Merchant ID</th>
-            {/* MODIFIED: Added text-center */}
-            <th scope="col" className={`${tableHeaderClasses} text-center`}>Store Name</th>
-            {/* MODIFIED: Added text-center */}
-            <th scope="col" className={`${tableHeaderClasses} text-center`}>Contact Email</th>
-            <th scope="col" className={`${tableHeaderClasses} text-center`}>Status</th>
-             {/* MODIFIED: Added text-center */}
-            <th scope="col" className={`${tableHeaderClasses} text-center`}>Created/Updated</th>
-            <th scope="col" className={`${tableHeaderClasses} text-center`}>Transactions</th>
-            <th scope="col" className={`${tableHeaderClasses} text-center`}>Actions</th>
-            </tr></thead>
-            <tbody id="merchants-table-body" className="bg-white divide-y divide-gray-200">
-              {managedMerchants.length === 0 ? (
-                <tr><td colSpan={7} className={`${tableCellClasses} text-center`}>No active or suspended merchants found.</td></tr>
-              ) : (
-                managedMerchants.map((merchant) => {
-                  const txCount = transactions.filter((tx) => tx.merchantId === merchant.id && tx.status === "Approved").length;
-                  return (
-                    <tr key={merchant.id}>
-                        {/* MODIFIED: Added text-center */}
-                        <td className={`${tableCellClasses} font-semibold text-gray-900 text-center`}>{merchant.id}</td>
-                        {/* MODIFIED: Added text-center */}
-                        <td className={`${tableCellClasses} text-center`}>{merchant.businessName}</td>
-                        {/* MODIFIED: Added text-center */}
-                        <td className={`${tableCellClasses} text-center`}>{merchant.contactEmail}</td>
-                        <td className={tableCellCenterClasses}>{renderStatusBadge(merchant.status, "merchant")}</td>
-                         {/* MODIFIED: Added text-center */}
-                        <td className={`${tableCellClasses} text-center`}>{formatDate(merchant.updatedAt || merchant.submittedAt)}</td>
-                        <td className={tableCellCenterClasses}>{txCount}</td>
-                        <td className={tableCellActionsClasses}>
-                            <button onClick={() => handleViewDetails(merchant.id)} className="px-2 py-1 text-xs font-medium text-gray-700 bg-gray-200 rounded hover:bg-gray-300 focus:outline-none focus:ring-2 focus:ring-gray-400 focus:ring-offset-1 view-merchant-details-btn">Details</button>
-                        </td>
->>>>>>> 452a6d6a
-                    </tr>
-                  );
-                })
-              )}
-            </tbody></table>
-        </div>
-      </div>
-
-      {/* Modals (Unchanged) */}
-<<<<<<< HEAD
-      <MerchantDetailModal
-        isOpen={isDetailModalOpen}
-        onClose={handleCloseDetailModal}
-        onRequestConfirm={handleRequestConfirm}
-        merchant={selectedMerchant}
-        transactions={transactions}
-      />
-      {confirmModalProps && (
-        <ConfirmActionModal
-          isOpen={isConfirmModalOpen}
-          onClose={handleCloseConfirmModal}
-          onConfirm={handleConfirmAction}
-          title={confirmModalProps.title}
-          message={confirmModalProps.message}
-          confirmButtonText={confirmModalProps.confirmButtonText}
-          confirmButtonVariant={confirmModalProps.confirmButtonVariant}
-        />
-      )}
-=======
-      <MerchantDetailModal isOpen={isDetailModalOpen} onClose={handleCloseDetailModal} onRequestConfirm={handleRequestConfirm} merchant={selectedMerchant} transactions={transactions} />
-      {confirmModalProps && ( <ConfirmActionModal isOpen={isConfirmModalOpen} onClose={handleCloseConfirmModal} onConfirm={handleConfirmAction} title={confirmModalProps.title} message={confirmModalProps.message} confirmButtonText={confirmModalProps.confirmButtonText} confirmButtonVariant={confirmModalProps.confirmButtonVariant} /> )}
->>>>>>> 452a6d6a
-    </div>
-  );
-};
-
-export default MerchantsTab;+// src/components/tabs/MerchantsTab.tsx
+import React, { useState, useMemo } from "react";
+// src/components/tabs/MerchantsTab.tsx
+import React, { useState, useMemo } from "react";
+import type { Merchant, Transaction } from "@/lib/mockData";
+import { formatDate, renderStatusBadge } from "@/lib/utils";
+import MerchantDetailModal, {
+  MerchantActionType,
+} from "../modals/MerchantDetailModal";
+import ConfirmActionModal from "../modals/ConfirmActionModal";
+
+interface MerchantsTabProps {
+  merchants: Merchant[];
+  transactions: Transaction[];
+  onMerchantsUpdate?: (updatedMerchants: Merchant[]) => void;
+  onMerchantsUpdate?: (updatedMerchants: Merchant[]) => void;
+  logAdminActivity?: (
+    action: string,
+    targetType?: string,
+    targetId?: string,
+    details?: string
+  ) => void;
+}
+
+// Standard Tailwind classes
+const tableHeaderClasses =
+  "px-6 py-3 text-left text-xs font-medium text-gray-500 uppercase tracking-wider";
+const tableCellClasses = "px-6 py-4 whitespace-nowrap text-sm text-gray-700";
+const tableCellCenterClasses = `${tableCellClasses} text-center`;
+const tableCellActionsClasses = `${tableCellClasses} text-center`;
+
+const MerchantsTab: React.FC<MerchantsTabProps> = ({
+  merchants = [],
+  transactions = [],
+  onMerchantsUpdate,
+  logAdminActivity,
+}) => {
+  // --- State (Unchanged) ---
+  const [isDetailModalOpen, setIsDetailModalOpen] = useState(false);
+  const [selectedMerchant, setSelectedMerchant] = useState<Merchant | null>(
+    null
+  );
+  const [isConfirmModalOpen, setIsConfirmModalOpen] = useState(false);
+  const [confirmActionDetails, setConfirmActionDetails] = useState<{
+    actionType: MerchantActionType | null;
+    merchant: Merchant | null;
+  }>({ actionType: null, merchant: null });
+
+  // --- Filtered Merchants (Unchanged) ---
+  const pendingMerchants = useMemo(
+    () => merchants.filter((m) => m.status === "pending_approval"),
+    [merchants]
+  );
+  const managedMerchants = useMemo(
+    () =>
+      merchants.filter(
+        (m) => !["pending_approval", "rejected"].includes(m.status)
+      ),
+    [merchants]
+  );
+
+  // --- Event Handlers (Unchanged) ---
+  const handleViewDetails = (merchantId: string) => {
+    const merchantToView = merchants.find((m) => m.id === merchantId);
+    if (merchantToView) {
+      setSelectedMerchant(merchantToView);
+      setIsDetailModalOpen(true);
+    } else {
+      console.error("Could not find merchant details for ID:", merchantId);
+      alert("Error: Could not load merchant details.");
+    }
+  };
+  const handleCloseDetailModal = () => {
+    setIsDetailModalOpen(false);
+    setSelectedMerchant(null);
+  };
+  const handleRequestConfirm = (
+    actionType: MerchantActionType,
+    merchant: Merchant
+  ) => {
+    setConfirmActionDetails({ actionType, merchant });
+    setIsConfirmModalOpen(true);
+    handleCloseDetailModal();
+  };
+  const handleCloseConfirmModal = () => {
+    setIsConfirmModalOpen(false);
+    setTimeout(
+      () => setConfirmActionDetails({ actionType: null, merchant: null }),
+      300
+    );
+  };
+  const handleConfirmAction = () => {
+    const { actionType, merchant } = confirmActionDetails;
+    if (!actionType || !merchant) {
+      console.error("Confirmation details are missing.");
+      handleCloseConfirmModal();
+      return;
+    }
+    let newStatus: Merchant["status"] | null = null;
+    let logActionText: string = "";
+    switch (actionType) {
+      case "approve":
+        newStatus = "active";
+        logActionText = "Approve Merchant";
+        break;
+      case "reject":
+        newStatus = "rejected";
+        logActionText = "Reject Merchant";
+        break;
+      case "suspend":
+        newStatus = "suspended";
+        logActionText = "Suspend Merchant";
+        break;
+      case "reactivate":
+        newStatus = "active";
+        logActionText = "Reactivate Merchant";
+        break;
+      default:
+        console.error("Unknown action type:", actionType);
+        handleCloseConfirmModal();
+        return;
+    }
+    const updatedMerchants = merchants.map((m) =>
+      m.id === merchant.id
+        ? { ...m, status: newStatus!, updatedAt: new Date().toISOString() }
+        : m
+    );
+    if (onMerchantsUpdate) {
+      onMerchantsUpdate(updatedMerchants);
+    }
+    if (logAdminActivity) {
+      logAdminActivity(
+        logActionText,
+        "Merchant",
+        merchant.id,
+        `${logActionText.split(" ")[0]}ed merchant: ${
+          merchant.businessName
+        } (Status changed to ${newStatus})`
+      );
+    }
+  };
+
+  // --- Confirmation Modal Configuration (Unchanged) ---
+  const getConfirmModalProps = () => {
+    const { actionType, merchant } = confirmActionDetails;
+    if (!actionType || !merchant) return null;
+    switch (actionType) {
+      case "approve":
+        return {
+          title: "Confirm Approval",
+          message: `Are you sure you want to approve the application for "${merchant.businessName}"?`,
+          confirmButtonText: "Approve",
+          confirmButtonVariant: "success" as const,
+        };
+      case "reject":
+        return {
+          title: "Confirm Rejection",
+          message: (
+            <>
+              {" "}
+              <p className="mb-2">
+                Are you sure you want to reject the application for &ldquo;
+                {merchant.businessName}&rdquo;?
+              </p>{" "}
+              <p className="font-semibold text-red-700">
+                This action cannot be undone.
+              </p>{" "}
+            </>
+          ),
+          confirmButtonText: "Reject Application",
+          confirmButtonVariant: "danger" as const,
+        };
+      case "suspend":
+        return {
+          title: "Confirm Suspension",
+          message: `Are you sure you want to suspend the merchant "${merchant.businessName}"? They will be unable to process any further transactions until reactivated.`,
+          confirmButtonText: "Suspend Merchant",
+          confirmButtonVariant: "danger" as const,
+        };
+      case "reactivate":
+        return {
+          title: "Confirm Reactivation",
+          message: `Are you sure you want to reactivate the merchant "${merchant.businessName}"?`,
+          confirmButtonText: "Reactivate",
+          confirmButtonVariant: "success" as const,
+        };
+      default:
+        return null;
+    }
+  };
+  const confirmModalProps = getConfirmModalProps();
+
+  // --- Render ---
+  return (
+    <div className="bg-white p-6 rounded-lg shadow-md">
+      <h2 className="text-xl font-semibold mb-6 text-gray-800">
+        Merchant Management
+      </h2>
+
+      {/* Pending Merchants Section */}
+      <div className="mb-8">
+        <h3 className="text-lg font-medium mb-4 text-gray-800">
+          Pending Merchant Applications
+        </h3>
+        <div className="overflow-x-auto border border-gray-200 rounded-md">
+          <table
+            id="pending-merchants-table"
+            className="min-w-full divide-y divide-gray-200"
+          >
+            <thead className="bg-gray-50">
+              <tr>
+                {/* MODIFIED: Added text-center */}
+                <th scope="col" className={`${tableHeaderClasses} text-center`}>
+                  Store Name
+                </th>
+                {/* MODIFIED: Added text-center */}
+                <th scope="col" className={`${tableHeaderClasses} text-center`}>
+                  Contact Email
+                </th>
+                <th scope="col" className={tableHeaderClasses}>
+                  Submitted
+                </th>
+                <th scope="col" className={`${tableHeaderClasses} text-center`}>
+                  Actions
+                </th>
+              </tr>
+            </thead>
+            <tbody
+              id="pending-merchants-table-body"
+              className="bg-white divide-y divide-gray-200"
+            >
+              {pendingMerchants.length === 0 ? (
+                <tr>
+                  <td colSpan={4} className={`${tableCellClasses} text-center`}>
+                    No pending applications.
+                  </td>
+                </tr>
+              ) : (
+                pendingMerchants.map((merchant) => (
+                  <tr key={merchant.id}>
+                    {/* MODIFIED: Added text-center */}
+                    <td
+                      className={`${tableCellClasses} font-semibold text-gray-900 text-center`}
+                    >
+                      {merchant.businessName}
+                    </td>
+                    {/* MODIFIED: Added text-center */}
+                    <td className={`${tableCellClasses} text-center`}>
+                      {merchant.contactEmail}
+                    </td>
+                    <td className={tableCellClasses}>
+                      {formatDate(merchant.submittedAt)}
+                    </td>
+                    <td className={`${tableCellActionsClasses}`}>
+                      <button
+                        onClick={() => handleViewDetails(merchant.id)}
+                        className="px-2 py-1 text-xs font-medium text-gray-700 bg-gray-200 rounded hover:bg-gray-300 focus:outline-none focus:ring-2 focus:ring-gray-400 focus:ring-offset-1 view-merchant-details-btn"
+                      >
+                        Details
+                      </button>
+                    </td>
+                  </tr>
+                ))
+              )}
+            </tbody>
+          </table>
+        </div>
+      </div>
+
+      {/* All Managed Merchants Section */}
+      <div>
+        <h3 className="text-lg font-medium mb-4 text-gray-800">
+          All Managed Merchants
+        </h3>
+        <div className="overflow-x-auto border border-gray-200 rounded-md">
+          <table
+            id="merchants-table"
+            className="min-w-full divide-y divide-gray-200"
+          >
+            <thead className="bg-gray-50">
+              <tr>
+                {/* MODIFIED: Added text-center */}
+                <th scope="col" className={`${tableHeaderClasses} text-center`}>
+                  Merchant ID
+                </th>
+                {/* MODIFIED: Added text-center */}
+                <th scope="col" className={`${tableHeaderClasses} text-center`}>
+                  Store Name
+                </th>
+                {/* MODIFIED: Added text-center */}
+                <th scope="col" className={`${tableHeaderClasses} text-center`}>
+                  Contact Email
+                </th>
+                <th scope="col" className={`${tableHeaderClasses} text-center`}>
+                  Status
+                </th>
+                {/* MODIFIED: Added text-center */}
+                <th scope="col" className={`${tableHeaderClasses} text-center`}>
+                  Created/Updated
+                </th>
+                <th scope="col" className={`${tableHeaderClasses} text-center`}>
+                  Transactions
+                </th>
+                <th scope="col" className={`${tableHeaderClasses} text-center`}>
+                  Actions
+                </th>
+              </tr>
+            </thead>
+            <tbody
+              id="merchants-table-body"
+              className="bg-white divide-y divide-gray-200"
+            >
+              {managedMerchants.length === 0 ? (
+                <tr>
+                  <td colSpan={7} className={`${tableCellClasses} text-center`}>
+                    No active or suspended merchants found.
+                  </td>
+                </tr>
+              ) : (
+                managedMerchants.map((merchant) => {
+                  const txCount = transactions.filter(
+                    (tx) =>
+                      tx.merchantId === merchant.id && tx.status === "Approved"
+                  ).length;
+                  return (
+                    <tr key={merchant.id}>
+                      {/* MODIFIED: Added text-center */}
+                      <td
+                        className={`${tableCellClasses} font-semibold text-gray-900 text-center`}
+                      >
+                        {merchant.id}
+                      </td>
+                      {/* MODIFIED: Added text-center */}
+                      <td className={`${tableCellClasses} text-center`}>
+                        {merchant.businessName}
+                      </td>
+                      {/* MODIFIED: Added text-center */}
+                      <td className={`${tableCellClasses} text-center`}>
+                        {merchant.contactEmail}
+                      </td>
+                      <td className={tableCellCenterClasses}>
+                        {renderStatusBadge(merchant.status, "merchant")}
+                      </td>
+                      {/* MODIFIED: Added text-center */}
+                      <td className={`${tableCellClasses} text-center`}>
+                        {formatDate(merchant.updatedAt || merchant.submittedAt)}
+                      </td>
+                      <td className={tableCellCenterClasses}>{txCount}</td>
+                      <td className={tableCellActionsClasses}>
+                        <button
+                          onClick={() => handleViewDetails(merchant.id)}
+                          className="px-2 py-1 text-xs font-medium text-gray-700 bg-gray-200 rounded hover:bg-gray-300 focus:outline-none focus:ring-2 focus:ring-gray-400 focus:ring-offset-1 view-merchant-details-btn"
+                        >
+                          Details
+                        </button>
+                      </td>
+                    </tr>
+                  );
+                })
+              )}
+            </tbody>
+          </table>
+        </div>
+      </div>
+
+      {/* Modals (Unchanged) */}
+      <MerchantDetailModal
+        isOpen={isDetailModalOpen}
+        onClose={handleCloseDetailModal}
+        onRequestConfirm={handleRequestConfirm}
+        merchant={selectedMerchant}
+        transactions={transactions}
+      />
+      {confirmModalProps && (
+        <ConfirmActionModal
+          isOpen={isConfirmModalOpen}
+          onClose={handleCloseConfirmModal}
+          onConfirm={handleConfirmAction}
+          title={confirmModalProps.title}
+          message={confirmModalProps.message}
+          confirmButtonText={confirmModalProps.confirmButtonText}
+          confirmButtonVariant={confirmModalProps.confirmButtonVariant}
+        />
+      )}
+    </div>
+  );
+};
+
+export default MerchantsTab;